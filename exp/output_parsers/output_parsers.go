--- conflicted
+++ resolved
@@ -4,12 +4,8 @@
 
 type OutputParser interface {
 	Parse(text string) (any, error)
-<<<<<<< HEAD
-	ParseWithPrompt(text string, prompt prompts.PromptValue) (any, error)
+	ParseWithPrompt(text string, prompt schema.PromptValue) (any, error)
 	GetFormatInstructions() string
-=======
-	ParseWithPrompt(text string, prompt schema.PromptValue) (any, error)
->>>>>>> 1cdd10ae
 }
 
 type OutputParserException struct {
